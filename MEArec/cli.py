--- conflicted
+++ resolved
@@ -132,17 +132,7 @@
     parallel = kwargs['parallel']
     params_dict['templates_folder'] = templates_folder
 
-<<<<<<< HEAD
-    # Compile NEURON models (nrnivmodl)
-    if not os.path.isdir(join(model_folder, 'mods')):
-        print('Compiling NEURON models')
-        os.system('python %s compile %s' % (simulate_script, model_folder))
-
-    tempgen = generators.gen_templates(model_folder,
-                                       params_dict, templates_folder, intraonly, parallel)
-=======
     tempgen = generators.gen_templates(model_folder, params_dict, templates_folder, intraonly, parallel)
->>>>>>> 9ea3b4d3
 
     # Merge simulated data and cleanup
     if not intraonly:
