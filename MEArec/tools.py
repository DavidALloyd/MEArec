--- conflicted
+++ resolved
@@ -3217,11 +3217,7 @@
             c = np.mod(i_n, ncols)
             gs_sel = gs[r, c]
             ax_t = fig.add_subplot(gs_sel)
-<<<<<<< HEAD
             mu.plot_mea_recording(templates[n], mea, ax=ax_t, colors=colors[i_n], **kwargs)
-=======
-            mu.plot_mea_recording(templates[n], mea, ax=ax_t, colors=colors[i_n])
->>>>>>> ac1174af
         ax.axis('off')
 
     return ax
