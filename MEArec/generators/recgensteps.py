--- conflicted
+++ resolved
@@ -49,22 +49,11 @@
         return return_dict
 
 
-<<<<<<< HEAD
-def chunk_convolution_(ch, i_start, i_stop, chunk_start,
+def chunk_convolution_(ch, i_start, i_stop, chunk_start, lsb,
                        st_idxs, pad_samples, modulation, drifting,
-                       # drift_mode,
                        drifting_units, templates,
                        cut_outs_samples, drift_vectors,
-                       #~ template_locs, velocity_vector, fast_drift_period, fast_drift_min_jump,
-                       #~ fast_drift_max_jump, t_start_drift, fs, 
-                       
                        verbose, amp_mod, bursting_units, shape_mod,
-=======
-def chunk_convolution_(ch, i_start, i_stop, chunk_start, lsb,
-                       st_idxs, pad_samples, modulation, drifting, drift_mode, drifting_units, templates,
-                       cut_outs_samples, template_locs, velocity_vector, fast_drift_period, fast_drift_min_jump,
-                       fast_drift_max_jump, t_start_drift, fs, verbose, amp_mod, bursting_units, shape_mod,
->>>>>>> 10caa5a4
                        shape_stretch, extract_spike_traces, voltage_peaks, dtype, seed_list):
     """
     Perform full convolution for all spike trains by chunk.
@@ -266,15 +255,12 @@
 
     if extract_spike_traces:
         return_dict['spike_traces'] = spike_traces[pad_samples:-pad_samples]
-<<<<<<< HEAD
-=======
 
     if lsb is not None:
         recordings_ret = np.floor_divide(recordings_ret, lsb) * lsb
     
     return_dict['recordings'] = recordings_ret.astype(dtype)
     return_dict['template_idxs'] = template_idxs
->>>>>>> 10caa5a4
 
     return return_dict
 
