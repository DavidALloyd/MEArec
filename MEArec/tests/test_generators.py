--- conflicted
+++ resolved
@@ -17,12 +17,7 @@
 else:
     use_loader = False
 
-<<<<<<< HEAD
-# local_temp = False
-local_temp = True
-=======
 LOCAL_TMP = False
->>>>>>> d332a721
 
 
 class TestGenerators(unittest.TestCase):
@@ -830,23 +825,8 @@
 
 
 if __name__ == '__main__':
-<<<<<<< HEAD
-    unittest.main()
-
-    #~ TestGenerators().setUpClass()
-    # TestGenerators().test_recordings_backend()
-    #~ TestGenerators().test_gen_templates_drift()
-    #~ TestGenerators().test_gen_recordings_drift()
-    #~ TestGenerators().test_plots()
-    
-    #~ TestGenerators().test_gen_templates_from_tempgen()
-    
-    #~ TestGenerators().test_simulate_cell()
-    
-=======
     # ~ unittest.main()
 
     TestGenerators().setUpClass()
     TestGenerators().test_recordings_seeds()
-    TestGenerators().test_recordings_backend()
->>>>>>> d332a721
+    TestGenerators().test_recordings_backend()