--- conflicted
+++ resolved
@@ -650,11 +650,7 @@
                 recgen_np = mr.gen_recordings(params=rec_params, tempgen=self.tempgen, tmp_mode=None, verbose=False,
                                               n_jobs=n)
 
-<<<<<<< HEAD
-                assert np.allclose(np.array(recgen_memmap.recordings), np.array(recgen_np.recordings), atol=1e-4)
-=======
                 assert np.allclose(np.array(recgen_np.recordings), np.array(recgen_memmap.recordings), atol=1e-4)
->>>>>>> d332a721
                 del recgen_memmap, recgen_np
 
     def test_recordings_seeds(self):
@@ -692,8 +688,6 @@
                                             verbose=False, n_jobs=n)
 
                 assert np.allclose(np.array(recgen1.recordings), np.array(recgen2.recordings), atol=1e-4)
-<<<<<<< HEAD
-=======
                 del recgen1, recgen2
 
                 print("memory")
@@ -703,7 +697,6 @@
                                             verbose=False, n_jobs=n)
 
                 assert np.allclose(np.array(recgen1.recordings), recgen2.recordings, atol=1e-4)
->>>>>>> d332a721
                 del recgen1, recgen2
 
     def test_recordings_dtype(self):
